(function main(global, module, isWorker, workerSize) {
  var canUseWorker = !!(
    global.Worker &&
    global.Blob &&
    global.Promise &&
    global.OffscreenCanvas &&
    global.OffscreenCanvasRenderingContext2D &&
    global.HTMLCanvasElement &&
    global.HTMLCanvasElement.prototype.transferControlToOffscreen &&
    global.URL &&
    global.URL.createObjectURL);

  function noop() {}

  // create a promise if it exists, otherwise, just
  // call the function directly
  function promise(func) {
    var ModulePromise = module.exports.Promise;
    var Prom = ModulePromise !== void 0 ? ModulePromise : global.Promise;

    if (typeof Prom === 'function') {
      return new Prom(func);
    }

    func(noop, noop);

    return null;
  }

  var raf = (function () {
    var TIME = Math.floor(1000 / 60);
    var frame, cancel;
    var frames = {};
    var lastFrameTime = 0;

    if (typeof requestAnimationFrame === 'function' && typeof cancelAnimationFrame === 'function') {
      frame = function (cb) {
        var id = Math.random();

        frames[id] = requestAnimationFrame(function onFrame(time) {
          if (lastFrameTime === time || lastFrameTime + TIME - 1 < time) {
            lastFrameTime = time;
            delete frames[id];

            cb();
          } else {
            frames[id] = requestAnimationFrame(onFrame);
          }
        });

        return id;
      };
      cancel = function (id) {
        if (frames[id]) {
          cancelAnimationFrame(frames[id]);
        }
      };
    } else {
      frame = function (cb) {
        return setTimeout(cb, TIME);
      };
      cancel = function (timer) {
        return clearTimeout(timer);
      };
    }

    return { frame: frame, cancel: cancel };
  }());

  var getWorker = (function () {
    var worker;
    var prom;
    var resolves = {};

    function decorate(worker) {
      function execute(options, callback) {
        worker.postMessage({ options: options || {}, callback: callback });
      }
      worker.init = function initWorker(canvas) {
        var offscreen = canvas.transferControlToOffscreen();
        worker.postMessage({ canvas: offscreen }, [offscreen]);
      };

      worker.fire = function fireWorker(options, size, done) {
        if (prom) {
          execute(options, null);
          return prom;
        }

        var id = Math.random().toString(36).slice(2);

        prom = promise(function (resolve) {
          function workerDone(msg) {
            if (msg.data.callback !== id) {
              return;
            }

            delete resolves[id];
            worker.removeEventListener('message', workerDone);

            prom = null;
            done();
            resolve();
          }

          worker.addEventListener('message', workerDone);
          execute(options, id);

          resolves[id] = workerDone.bind(null, { data: { callback: id }});
        });

        return prom;
      };

      worker.reset = function resetWorker() {
        worker.postMessage({ reset: true });

        for (var id in resolves) {
          resolves[id]();
          delete resolves[id];
        }
      };
    }

    return function () {
      if (worker) {
        return worker;
      }

      if (!isWorker && canUseWorker) {
        var code = [
          'var CONFETTI, SIZE = {}, module = {};',
          '(' + main.toString() + ')(this, module, true, SIZE);',
          'onmessage = function(msg) {',
          '  if (msg.data.options) {',
          '    CONFETTI(msg.data.options).then(function () {',
          '      if (msg.data.callback) {',
          '        postMessage({ callback: msg.data.callback });',
          '      }',
          '    });',
          '  } else if (msg.data.reset) {',
          '    CONFETTI.reset();',
          '  } else if (msg.data.resize) {',
          '    SIZE.width = msg.data.resize.width;',
          '    SIZE.height = msg.data.resize.height;',
          '  } else if (msg.data.canvas) {',
          '    SIZE.width = msg.data.canvas.width;',
          '    SIZE.height = msg.data.canvas.height;',
          '    CONFETTI = module.exports.create(msg.data.canvas);',
          '  }',
          '}',
        ].join('\n');
        try {
          worker = new Worker(URL.createObjectURL(new Blob([code])));
        } catch (e) {
          // eslint-disable-next-line no-console
          typeof console !== undefined && typeof console.warn === 'function' ? console.warn('🎊 Could not load worker', e) : null;

          return null;
        }

        decorate(worker);
      }

      return worker;
    };
  })();

  var defaults = {
    particleCount: 50,
    angle: 90,
    spread: 45,
    startVelocity: 45,
    decay: 0.9,
    gravity: 1,
    ticks: 200,
    x: 0.5,
    y: 0.5,
    shapes: ['square', 'circle'],
    zIndex: 100,
    colors: [
      '#26ccff',
      '#a25afd',
      '#ff5e7e',
      '#88ff5a',
      '#fcff42',
      '#ffa62d',
      '#ff36ff'
    ],
    // probably should be true, but back-compat
    disableForReducedMotion: false,
    scalar: 1
  };

  function convert(val, transform) {
    return transform ? transform(val) : val;
  }

  function isOk(val) {
    return !(val === null || val === undefined);
  }

  function prop(options, name, transform) {
    return convert(
      options && isOk(options[name]) ? options[name] : defaults[name],
      transform
    );
  }

  function onlyPositiveInt(number){
    return number < 0 ? 0 : Math.floor(number);
  }

  function randomInt(min, max) {
    // [min, max)
    return Math.floor(Math.random() * (max - min)) + min;
  }

  function toDecimal(str) {
    return parseInt(str, 16);
  }

  function colorsToRgb(colors) {
    return colors.map(hexToRgb);
  }

  function hexToRgb(str) {
    var val = String(str).replace(/[^0-9a-f]/gi, '');

    if (val.length < 6) {
        val = val[0]+val[0]+val[1]+val[1]+val[2]+val[2];
    }

    return {
      r: toDecimal(val.substring(0,2)),
      g: toDecimal(val.substring(2,4)),
      b: toDecimal(val.substring(4,6))
    };
  }

  function getOrigin(options) {
    var origin = prop(options, 'origin', Object);
    origin.x = prop(origin, 'x', Number);
    origin.y = prop(origin, 'y', Number);

    return origin;
  }

  function setCanvasWindowSize(canvas) {
    canvas.width = document.documentElement.clientWidth;
    canvas.height = document.documentElement.clientHeight;
  }

  function setCanvasRectSize(canvas) {
    var rect = canvas.getBoundingClientRect();
    canvas.width = rect.width;
    canvas.height = rect.height;
  }

  function getCanvas(zIndex) {
    var canvas = document.createElement('canvas');

    canvas.style.position = 'fixed';
    canvas.style.top = '0px';
    canvas.style.left = '0px';
    canvas.style.pointerEvents = 'none';
    canvas.style.zIndex = zIndex;

    return canvas;
  }

  function ellipse(context, x, y, radiusX, radiusY, rotation, startAngle, endAngle, antiClockwise) {
    context.save();
    context.translate(x, y);
    context.rotate(rotation);
    context.scale(radiusX, radiusY);
    context.arc(0, 0, 1, startAngle, endAngle, antiClockwise);
    context.restore();
  }

  function randomPhysics(opts) {
    var radAngle = opts.angle * (Math.PI / 180);
    var radSpread = opts.spread * (Math.PI / 180);

    return {
      x: opts.x,
      y: opts.y,
      wobble: Math.random() * 10,
      wobbleSpeed: Math.min(0.11, Math.random() * 0.1 + 0.05),
      velocity: (opts.startVelocity * 0.5) + (Math.random() * opts.startVelocity),
      angle2D: -radAngle + ((0.5 * radSpread) - (Math.random() * radSpread)),
<<<<<<< HEAD
      tiltAngle: (Math.random() * (0.6 - 0.4) + 0.4) * Math.PI,
      color: hexToRgb(opts.color),
=======
      tiltAngle: Math.random() * Math.PI,
      color: opts.color,
>>>>>>> 50b52a65
      shape: opts.shape,
      tick: 0,
      totalTicks: opts.ticks,
      decay: opts.decay,
      random: Math.random() + 2,
      tiltSin: 0,
      tiltCos: 0,
      wobbleX: 0,
      wobbleY: 0,
      gravity: opts.gravity * 3,
      ovalScalar: 0.6,
      scalar: opts.scalar
    };
  }

  function updateFetti(context, fetti) {
    fetti.x += Math.cos(fetti.angle2D) * fetti.velocity;
    fetti.y += Math.sin(fetti.angle2D) * fetti.velocity + fetti.gravity;
    fetti.wobble += fetti.wobbleSpeed;
    fetti.velocity *= fetti.decay;
    fetti.tiltAngle += 0.1;
    fetti.tiltSin = Math.sin(fetti.tiltAngle);
    fetti.tiltCos = Math.cos(fetti.tiltAngle);
    fetti.random = Math.random() + 2;
    fetti.wobbleX = fetti.x + ((10 * fetti.scalar) * Math.cos(fetti.wobble));
    fetti.wobbleY = fetti.y + ((10 * fetti.scalar) * Math.sin(fetti.wobble));

    var progress = (fetti.tick++) / fetti.totalTicks;

    var x1 = fetti.x + (fetti.random * fetti.tiltCos);
    var y1 = fetti.y + (fetti.random * fetti.tiltSin);
    var x2 = fetti.wobbleX + (fetti.random * fetti.tiltCos);
    var y2 = fetti.wobbleY + (fetti.random * fetti.tiltSin);

    context.fillStyle = 'rgba(' + fetti.color.r + ', ' + fetti.color.g + ', ' + fetti.color.b + ', ' + (1 - progress) + ')';
    context.beginPath();

    if (fetti.shape === 'circle') {
      context.ellipse ?
        context.ellipse(fetti.x, fetti.y, Math.abs(x2 - x1) * fetti.ovalScalar, Math.abs(y2 - y1) * fetti.ovalScalar, Math.PI / 10 * fetti.wobble, 0, 2 * Math.PI) :
        ellipse(context, fetti.x, fetti.y, Math.abs(x2 - x1) * fetti.ovalScalar, Math.abs(y2 - y1) * fetti.ovalScalar, Math.PI / 10 * fetti.wobble, 0, 2 * Math.PI);
    } else {
      context.moveTo(Math.floor(fetti.x), Math.floor(fetti.y));
      context.lineTo(Math.floor(fetti.wobbleX), Math.floor(y1));
      context.lineTo(Math.floor(x2), Math.floor(y2));
      context.lineTo(Math.floor(x1), Math.floor(fetti.wobbleY));
    }

    context.closePath();
    context.fill();

    return fetti.tick < fetti.totalTicks;
  }

  function animate(canvas, fettis, resizer, size, done) {
    var animatingFettis = fettis.slice();
    var context = canvas.getContext('2d');
    var animationFrame;
    var destroy;

    var prom = promise(function (resolve) {
      function onDone() {
        animationFrame = destroy = null;

        context.clearRect(0, 0, size.width, size.height);

        done();
        resolve();
      }

      function update() {
        if (isWorker && !(size.width === workerSize.width && size.height === workerSize.height)) {
          size.width = canvas.width = workerSize.width;
          size.height = canvas.height = workerSize.height;
        }

        if (!size.width && !size.height) {
          resizer(canvas);
          size.width = canvas.width;
          size.height = canvas.height;
        }

        context.clearRect(0, 0, size.width, size.height);

        animatingFettis = animatingFettis.filter(function (fetti) {
          return updateFetti(context, fetti);
        });

        if (animatingFettis.length) {
          animationFrame = raf.frame(update);
        } else {
          onDone();
        }
      }

      animationFrame = raf.frame(update);
      destroy = onDone;
    });

    return {
      addFettis: function (fettis) {
        animatingFettis = animatingFettis.concat(fettis);

        return prom;
      },
      canvas: canvas,
      promise: prom,
      reset: function () {
        if (animationFrame) {
          raf.cancel(animationFrame);
        }

        if (destroy) {
          destroy();
        }
      }
    };
  }

  function confettiCannon(canvas, globalOpts) {
    var isLibCanvas = !canvas;
    var allowResize = !!prop(globalOpts || {}, 'resize');
    var globalDisableForReducedMotion = prop(globalOpts, 'disableForReducedMotion', Boolean);
    var shouldUseWorker = canUseWorker && !!prop(globalOpts || {}, 'useWorker');
    var worker = shouldUseWorker ? getWorker() : null;
    var resizer = isLibCanvas ? setCanvasWindowSize : setCanvasRectSize;
    var initialized = (canvas && worker) ? !!canvas.__confetti_initialized : false;
    var preferLessMotion = typeof matchMedia === 'function' && matchMedia('(prefers-reduced-motion)').matches;
    var animationObj;

    function fireLocal(options, size, done) {
      var particleCount = prop(options, 'particleCount', onlyPositiveInt);
      var angle = prop(options, 'angle', Number);
      var spread = prop(options, 'spread', Number);
      var startVelocity = prop(options, 'startVelocity', Number);
      var decay = prop(options, 'decay', Number);
      var gravity = prop(options, 'gravity', Number);
      var colors = prop(options, 'colors', colorsToRgb);
      var ticks = prop(options, 'ticks', Number);
      var shapes = prop(options, 'shapes');
      var scalar = prop(options, 'scalar');
      var origin = getOrigin(options);

      var temp = particleCount;
      var fettis = [];

      var startX = canvas.width * origin.x;
      var startY = canvas.height * origin.y;

      while (temp--) {
        fettis.push(
          randomPhysics({
            x: startX,
            y: startY,
            angle: angle,
            spread: spread,
            startVelocity: startVelocity,
            color: colors[temp % colors.length],
            shape: shapes[randomInt(0, shapes.length)],
            ticks: ticks,
            decay: decay,
            gravity: gravity,
            scalar: scalar
          })
        );
      }

      // if we have a previous canvas already animating,
      // add to it
      if (animationObj) {
        return animationObj.addFettis(fettis);
      }

      animationObj = animate(canvas, fettis, resizer, size , done);

      return animationObj.promise;
    }

    function fire(options) {
      var disableForReducedMotion = globalDisableForReducedMotion || prop(options, 'disableForReducedMotion', Boolean);
      var zIndex = prop(options, 'zIndex', Number);

      if (disableForReducedMotion && preferLessMotion) {
        return promise(function (resolve) {
          resolve();
        });
      }

      if (isLibCanvas && animationObj) {
        // use existing canvas from in-progress animation
        canvas = animationObj.canvas;
      } else if (isLibCanvas && !canvas) {
        // create and initialize a new canvas
        canvas = getCanvas(zIndex);
        document.body.appendChild(canvas);
      }

      if (allowResize && !initialized) {
        // initialize the size of a user-supplied canvas
        resizer(canvas);
      }

      var size = {
        width: canvas.width,
        height: canvas.height
      };

      if (worker && !initialized) {
        worker.init(canvas);
      }

      initialized = true;

      if (worker) {
        canvas.__confetti_initialized = true;
      }

      function onResize() {
        if (worker) {
          // TODO this really shouldn't be immediate, because it is expensive
          var obj = {
            getBoundingClientRect: function () {
              if (!isLibCanvas) {
                return canvas.getBoundingClientRect();
              }
            }
          };

          resizer(obj);

          worker.postMessage({
            resize: {
              width: obj.width,
              height: obj.height
            }
          });
          return;
        }

        // don't actually query the size here, since this
        // can execute frequently and rapidly
        size.width = size.height = null;
      }

      function done() {
        animationObj = null;

        if (allowResize) {
          global.removeEventListener('resize', onResize);
        }

        if (isLibCanvas && canvas) {
          document.body.removeChild(canvas);
          canvas = null;
          initialized = false;
        }
      }

      if (allowResize) {
        global.addEventListener('resize', onResize, false);
      }

      if (worker) {
        return worker.fire(options, size, done);
      }

      return fireLocal(options, size, done);
    }

    fire.reset = function () {
      if (worker) {
        worker.reset();
      }

      if (animationObj) {
        animationObj.reset();
      }
    };

    return fire;
  }

  module.exports = confettiCannon(null, { useWorker: true, resize: true });
  module.exports.create = confettiCannon;
}((function () {
  if (typeof window !== 'undefined') {
    return window;
  }

  if (typeof self !== 'undefined') {
    return self;
  }

  return this || {};
})(), module, false));<|MERGE_RESOLUTION|>--- conflicted
+++ resolved
@@ -289,13 +289,8 @@
       wobbleSpeed: Math.min(0.11, Math.random() * 0.1 + 0.05),
       velocity: (opts.startVelocity * 0.5) + (Math.random() * opts.startVelocity),
       angle2D: -radAngle + ((0.5 * radSpread) - (Math.random() * radSpread)),
-<<<<<<< HEAD
       tiltAngle: (Math.random() * (0.6 - 0.4) + 0.4) * Math.PI,
-      color: hexToRgb(opts.color),
-=======
-      tiltAngle: Math.random() * Math.PI,
       color: opts.color,
->>>>>>> 50b52a65
       shape: opts.shape,
       tick: 0,
       totalTicks: opts.ticks,
