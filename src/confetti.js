--- conflicted
+++ resolved
@@ -380,19 +380,6 @@
       var temp = particleCount;
       var fettis = [];
 
-<<<<<<< HEAD
-=======
-      if (isLibCanvas) {
-        canvas = animationObj ? animationObj.canvas : getCanvas(zIndex);
-      }
-
-      if (allowResize && !resized) {
-        // initialize the size of a user-supplied canvas
-        resizer(canvas);
-        resized = true;
-      }
-
->>>>>>> 44172dbe
       var startX = canvas.width * origin.x;
       var startY = canvas.height * origin.y;
 
@@ -418,7 +405,7 @@
         return animationObj.addFettis(fettis);
       }
 
-      animationObj = animate(canvas, fettis, isLibCanvas, (isLibCanvas || allowResize), done);
+      animationObj = animate(canvas, fettis, allowResize, resizer, done);
 
       return animationObj.promise;
     }
@@ -437,17 +424,15 @@
         if (worker) {
           worker.init(canvas);
         }
-      } else if (!isLibCanvas && allowResize && !resized) {
+      }
+
+      if (allowResize && !resized) {
         // initialize the size of a user-supplied canvas
-        setCanvasRectSize(canvas);
+        resizer(canvas);
         resized = true;
       }
 
-<<<<<<< HEAD
       function done() {
-=======
-      animationObj = animate(canvas, fettis, allowResize, resizer, function () {
->>>>>>> 44172dbe
         animationObj = null;
 
         if (isLibCanvas && canvas) {
@@ -476,11 +461,7 @@
     return fire;
   }
 
-<<<<<<< HEAD
   module.exports = confettiCannon(null, { useWorker: true, resize: true });
-=======
-  module.exports = confettiCannon(null, { resize: true });
->>>>>>> 44172dbe
   module.exports.create = confettiCannon;
 }((function () {
   if (typeof window !== 'undefined') {
