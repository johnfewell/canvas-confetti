(function main(global, module, isWorker, workerSize) {
  var canUseWorker = !!(
    global.Worker &&
    global.Blob &&
    global.Promise &&
    global.OffscreenCanvas &&
    global.HTMLCanvasElement &&
    global.HTMLCanvasElement.prototype.transferControlToOffscreen &&
    global.URL &&
    global.URL.createObjectURL);

  function noop() {}

  // create a promise if it exists, otherwise, just
  // call the function directly
  function promise(func) {
    var ModulePromise = module.exports.Promise;
    var Prom = ModulePromise !== void 0 ? ModulePromise : global.Promise;

    if (typeof Prom === 'function') {
      return new Prom(func);
    }

    func(noop, noop);

    return null;
  }

  var raf = (function () {
    var TIME = Math.floor(1000 / 60);
    var frame, cancel;
    var frames = {};
    var lastFrameTime = 0;

    if (typeof requestAnimationFrame === 'function' && typeof cancelAnimationFrame === 'function') {
      frame = function (cb) {
        var id = Math.random();

        frames[id] = requestAnimationFrame(function onFrame(time) {
          if (lastFrameTime === time || lastFrameTime + TIME - 1 < time) {
            lastFrameTime = time;
            delete frames[id];

            cb();
          } else {
            frames[id] = requestAnimationFrame(onFrame);
          }
        });

        return id;
      };
      cancel = function (id) {
        if (frames[id]) {
          cancelAnimationFrame(frames[id]);
        }
      };
    } else {
      frame = function (cb) {
        return setTimeout(cb, TIME);
      };
      cancel = function (timer) {
        return clearTimeout(timer);
      };
    }

    return { frame: frame, cancel: cancel };
  }());

  var getWorker = (function () {
    var worker;
    var prom;
    var resolves = {};

    function decorate(worker) {
      function execute(options, callback) {
        worker.postMessage({ options: options || {}, callback: callback });
      }
      worker.init = function initWorker(canvas) {
        var offscreen = canvas.transferControlToOffscreen();
        worker.postMessage({ canvas: offscreen }, [offscreen]);
      };

      worker.fire = function fireWorker(options, size, done) {
        if (prom) {
          execute(options, null);
          return prom;
        }

        var id = Math.random().toString(36).slice(2);

        prom = promise(function (resolve) {
          function workerDone(msg) {
            if (msg.data.callback !== id) {
              return;
            }

            delete resolves[id];
            worker.removeEventListener('message', workerDone);

            prom = null;
            done();
            resolve();
          }

          worker.addEventListener('message', workerDone);
          execute(options, id);

          resolves[id] = workerDone.bind(null, { data: { callback: id }});
        });

        return prom;
      };

      worker.reset = function resetWorker() {
        worker.postMessage({ reset: true });

        for (var id in resolves) {
          resolves[id]();
          delete resolves[id];
        }
      };
    }

    return function () {
      if (worker) {
        return worker;
      }

      if (!isWorker && canUseWorker) {
        var code = [
          'var CONFETTI, SIZE = {}, module = {};',
          '(' + main.toString() + ')(this, module, true, SIZE);',
          'onmessage = function(msg) {',
          '  if (msg.data.options) {',
          '    CONFETTI(msg.data.options).then(function () {',
          '      if (msg.data.callback) {',
          '        postMessage({ callback: msg.data.callback });',
          '      }',
          '    });',
          '  } else if (msg.data.reset) {',
          '    CONFETTI.reset();',
          '  } else if (msg.data.resize) {',
          '    SIZE.width = msg.data.resize.width;',
          '    SIZE.height = msg.data.resize.height;',
          '  } else if (msg.data.canvas) {',
          '    SIZE.width = msg.data.canvas.width;',
          '    SIZE.height = msg.data.canvas.height;',
          '    CONFETTI = module.exports.create(msg.data.canvas);',
          '  }',
          '}',
        ].join('\n');
        try {
          worker = new Worker(URL.createObjectURL(new Blob([code])));
        } catch (e) {
          // eslint-disable-next-line no-console
          typeof console !== undefined && typeof console.warn === 'function' ? console.warn('🎊 Could not load worker', e) : null;

          return null;
        }

        decorate(worker);
      }

      return worker;
    };
  })();

  var defaults = {
    particleCount: 50,
    angle: 90,
    spread: 45,
    startVelocity: 45,
    decay: 0.9,
    gravity: 1,
    ticks: 200,
    x: 0.5,
    y: 0.5,
    shapes: ['square', 'circle'],
    zIndex: 100,
    colors: [
      '#26ccff',
      '#a25afd',
      '#ff5e7e',
      '#88ff5a',
      '#fcff42',
      '#ffa62d',
      '#ff36ff'
    ],
    // probably should be true, but back-compat
    disableForReducedMotion: false,
    scalar: 1
  };

  function convert(val, transform) {
    return transform ? transform(val) : val;
  }

  function isOk(val) {
    return !(val === null || val === undefined);
  }

  function prop(options, name, transform) {
    return convert(
      options && isOk(options[name]) ? options[name] : defaults[name],
      transform
    );
  }

  function randomInt(min, max) {
    // [min, max)
    return Math.floor(Math.random() * (max - min)) + min;
  }

  function toDecimal(str) {
    return parseInt(str, 16);
  }

  function hexToRgb(str) {
    var val = String(str).replace(/[^0-9a-f]/gi, '');

    if (val.length < 6) {
        val = val[0]+val[0]+val[1]+val[1]+val[2]+val[2];
    }

    return {
      r: toDecimal(val.substring(0,2)),
      g: toDecimal(val.substring(2,4)),
      b: toDecimal(val.substring(4,6))
    };
  }

  function getOrigin(options) {
    var origin = prop(options, 'origin', Object);
    origin.x = prop(origin, 'x', Number);
    origin.y = prop(origin, 'y', Number);

    return origin;
  }

  function setCanvasWindowSize(canvas) {
    canvas.width = document.documentElement.clientWidth;
    canvas.height = document.documentElement.clientHeight;
  }

  function setCanvasRectSize(canvas) {
    var rect = canvas.getBoundingClientRect();
    canvas.width = rect.width;
    canvas.height = rect.height;
  }

  function getCanvas(zIndex) {
    var canvas = document.createElement('canvas');

    canvas.style.position = 'fixed';
    canvas.style.top = '0px';
    canvas.style.left = '0px';
    canvas.style.pointerEvents = 'none';
    canvas.style.zIndex = zIndex;

    return canvas;
  }

  function ellipse(context, x, y, radiusX, radiusY, rotation, startAngle, endAngle, antiClockwise) {
    context.save();
    context.translate(x, y);
    context.rotate(rotation);
    context.scale(radiusX, radiusY);
    context.arc(0, 0, 1, startAngle, endAngle, antiClockwise);
    context.restore();
  }

  function randomPhysics(opts) {
    var radAngle = opts.angle * (Math.PI / 180);
    var radSpread = opts.spread * (Math.PI / 180);

    return {
      x: opts.x,
      y: opts.y,
      wobble: Math.random() * 10,
      wobbleSpeed: Math.min(0.11, Math.random() * 0.1 + 0.05),
      velocity: (opts.startVelocity * 0.5) + (Math.random() * opts.startVelocity),
      angle2D: -radAngle + ((0.5 * radSpread) - (Math.random() * radSpread)),
      tiltAngle: (Math.random() * (0.6 - 0.4) + 0.4) * Math.PI,
      color: hexToRgb(opts.color),
      shape: opts.shape,
      tick: 0,
      totalTicks: opts.ticks,
      decay: opts.decay,
      random: Math.random() + 2,
      tiltSin: 0,
      tiltCos: 0,
      wobbleX: 0,
      wobbleY: 0,
      gravity: opts.gravity * 3,
      ovalScalar: 0.6,
<<<<<<< HEAD
      scalar: 1
=======
      scalar: opts.scalar
>>>>>>> a12bf42a
    };
  }

  function updateFetti(context, fetti) {
    fetti.x += Math.cos(fetti.angle2D) * fetti.velocity;
    fetti.y += Math.sin(fetti.angle2D) * fetti.velocity + fetti.gravity;
    fetti.wobble += fetti.wobbleSpeed;
    fetti.velocity *= fetti.decay;
    fetti.tiltAngle += 0.1;
    fetti.tiltSin = Math.sin(fetti.tiltAngle);
    fetti.tiltCos = Math.cos(fetti.tiltAngle);
<<<<<<< HEAD
    fetti.random = Math.random() + 2;
=======
    fetti.random = Math.random() + 5;
>>>>>>> a12bf42a
    fetti.wobbleX = fetti.x + ((10 * fetti.scalar) * Math.cos(fetti.wobble));
    fetti.wobbleY = fetti.y + ((10 * fetti.scalar) * Math.sin(fetti.wobble));

    var progress = (fetti.tick++) / fetti.totalTicks;

    var x1 = fetti.x + (fetti.random * fetti.tiltCos);
    var y1 = fetti.y + (fetti.random * fetti.tiltSin);
    var x2 = fetti.wobbleX + (fetti.random * fetti.tiltCos);
    var y2 = fetti.wobbleY + (fetti.random * fetti.tiltSin);

    context.fillStyle = 'rgba(' + fetti.color.r + ', ' + fetti.color.g + ', ' + fetti.color.b + ', ' + (1 - progress) + ')';
    context.beginPath();

    if (fetti.shape === 'circle') {
      context.ellipse ?
        context.ellipse(fetti.x, fetti.y, Math.abs(x2 - x1) * fetti.ovalScalar, Math.abs(y2 - y1) * fetti.ovalScalar, Math.PI / 10 * fetti.wobble, 0, 2 * Math.PI) :
        ellipse(context, fetti.x, fetti.y, Math.abs(x2 - x1) * fetti.ovalScalar, Math.abs(y2 - y1) * fetti.ovalScalar, Math.PI / 10 * fetti.wobble, 0, 2 * Math.PI);
    } else {
      context.moveTo(Math.floor(fetti.x), Math.floor(fetti.y));
      context.lineTo(Math.floor(fetti.wobbleX), Math.floor(y1));
      context.lineTo(Math.floor(x2), Math.floor(y2));
      context.lineTo(Math.floor(x1), Math.floor(fetti.wobbleY));
    }

    context.closePath();
    context.fill();

    return fetti.tick < fetti.totalTicks;
  }

  function animate(canvas, fettis, resizer, size, done) {
    var animatingFettis = fettis.slice();
    var context = canvas.getContext('2d');
    var animationFrame;
    var destroy;

    var prom = promise(function (resolve) {
      function onDone() {
        animationFrame = destroy = null;

        context.clearRect(0, 0, size.width, size.height);

        done();
        resolve();
      }

      function update() {
        if (isWorker && !(size.width === workerSize.width && size.height === workerSize.height)) {
          size.width = canvas.width = workerSize.width;
          size.height = canvas.height = workerSize.height;
        }

        if (!size.width && !size.height) {
          resizer(canvas);
          size.width = canvas.width;
          size.height = canvas.height;
        }

        context.clearRect(0, 0, size.width, size.height);

        animatingFettis = animatingFettis.filter(function (fetti) {
          return updateFetti(context, fetti);
        });

        if (animatingFettis.length) {
          animationFrame = raf.frame(update);
        } else {
          onDone();
        }
      }

      animationFrame = raf.frame(update);
      destroy = onDone;
    });

    return {
      addFettis: function (fettis) {
        animatingFettis = animatingFettis.concat(fettis);

        return prom;
      },
      canvas: canvas,
      promise: prom,
      reset: function () {
        if (animationFrame) {
          raf.cancel(animationFrame);
        }

        if (destroy) {
          destroy();
        }
      }
    };
  }

  function confettiCannon(canvas, globalOpts) {
    var isLibCanvas = !canvas;
    var allowResize = !!prop(globalOpts || {}, 'resize');
    var globalDisableForReducedMotion = prop(globalOpts, 'disableForReducedMotion', Boolean);
    var shouldUseWorker = canUseWorker && !!prop(globalOpts || {}, 'useWorker');
    var worker = shouldUseWorker ? getWorker() : null;
    var resizer = isLibCanvas ? setCanvasWindowSize : setCanvasRectSize;
    var initialized = (canvas && worker) ? !!canvas.__confetti_initialized : false;
    var preferLessMotion = typeof matchMedia === 'function' && matchMedia('(prefers-reduced-motion)').matches;
    var animationObj;

    function fireLocal(options, size, done) {
      var particleCount = prop(options, 'particleCount', Math.floor);
      var angle = prop(options, 'angle', Number);
      var spread = prop(options, 'spread', Number);
      var startVelocity = prop(options, 'startVelocity', Number);
      var decay = prop(options, 'decay', Number);
      var gravity = prop(options, 'gravity', Number);
      var colors = prop(options, 'colors');
      var ticks = prop(options, 'ticks', Number);
      var shapes = prop(options, 'shapes');
      var scalar = prop(options, 'scalar');
      var origin = getOrigin(options);

      var temp = particleCount;
      var fettis = [];

      var startX = canvas.width * origin.x;
      var startY = canvas.height * origin.y;

      while (temp--) {
        fettis.push(
          randomPhysics({
            x: startX,
            y: startY,
            angle: angle,
            spread: spread,
            startVelocity: startVelocity,
            color: colors[temp % colors.length],
            shape: shapes[randomInt(0, shapes.length)],
            ticks: ticks,
            decay: decay,
            gravity: gravity,
            scalar: scalar
          })
        );
      }

      // if we have a previous canvas already animating,
      // add to it
      if (animationObj) {
        return animationObj.addFettis(fettis);
      }

      animationObj = animate(canvas, fettis, resizer, size , done);

      return animationObj.promise;
    }

    function fire(options) {
      var disableForReducedMotion = globalDisableForReducedMotion || prop(options, 'disableForReducedMotion', Boolean);
      var zIndex = prop(options, 'zIndex', Number);

      if (disableForReducedMotion && preferLessMotion) {
        return promise(function (resolve) {
          resolve();
        });
      }

      if (isLibCanvas && animationObj) {
        // use existing canvas from in-progress animation
        canvas = animationObj.canvas;
      } else if (isLibCanvas && !canvas) {
        // create and initialize a new canvas
        canvas = getCanvas(zIndex);
        document.body.appendChild(canvas);
      }

      if (allowResize && !initialized) {
        // initialize the size of a user-supplied canvas
        resizer(canvas);
      }

      var size = {
        width: canvas.width,
        height: canvas.height
      };

      if (worker && !initialized) {
        worker.init(canvas);
      }

      initialized = true;

      if (worker) {
        canvas.__confetti_initialized = true;
      }

      function onResize() {
        if (worker) {
          // TODO this really shouldn't be immediate, because it is expensive
          var obj = {
            getBoundingClientRect: function () {
              if (!isLibCanvas) {
                return canvas.getBoundingClientRect();
              }
            }
          };

          resizer(obj);

          worker.postMessage({
            resize: {
              width: obj.width,
              height: obj.height
            }
          });
          return;
        }

        // don't actually query the size here, since this
        // can execute frequently and rapidly
        size.width = size.height = null;
      }

      function done() {
        animationObj = null;

        if (allowResize) {
          global.removeEventListener('resize', onResize);
        }

        if (isLibCanvas && canvas) {
          document.body.removeChild(canvas);
          canvas = null;
          initialized = false;
        }
      }

      if (allowResize) {
        global.addEventListener('resize', onResize, false);
      }

      if (worker) {
        return worker.fire(options, size, done);
      }

      return fireLocal(options, size, done);
    }

    fire.reset = function () {
      if (worker) {
        worker.reset();
      }

      if (animationObj) {
        animationObj.reset();
      }
    };

    return fire;
  }

  module.exports = confettiCannon(null, { useWorker: true, resize: true });
  module.exports.create = confettiCannon;
}((function () {
  if (typeof window !== 'undefined') {
    return window;
  }

  if (typeof self !== 'undefined') {
    return self;
  }

  return this;
})(), module, false));<|MERGE_RESOLUTION|>--- conflicted
+++ resolved
@@ -293,11 +293,7 @@
       wobbleY: 0,
       gravity: opts.gravity * 3,
       ovalScalar: 0.6,
-<<<<<<< HEAD
-      scalar: 1
-=======
       scalar: opts.scalar
->>>>>>> a12bf42a
     };
   }
 
@@ -309,11 +305,7 @@
     fetti.tiltAngle += 0.1;
     fetti.tiltSin = Math.sin(fetti.tiltAngle);
     fetti.tiltCos = Math.cos(fetti.tiltAngle);
-<<<<<<< HEAD
     fetti.random = Math.random() + 2;
-=======
-    fetti.random = Math.random() + 5;
->>>>>>> a12bf42a
     fetti.wobbleX = fetti.x + ((10 * fetti.scalar) * Math.cos(fetti.wobble));
     fetti.wobbleY = fetti.y + ((10 * fetti.scalar) * Math.sin(fetti.wobble));
 
