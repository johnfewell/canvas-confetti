--- conflicted
+++ resolved
@@ -316,14 +316,6 @@
     fetti.x += Math.cos(fetti.angle2D) * fetti.velocity + fetti.drift;
     fetti.y += Math.sin(fetti.angle2D) * fetti.velocity + fetti.gravity;
     fetti.velocity *= fetti.decay;
-<<<<<<< HEAD
-    fetti.tiltAngle += fetti.tiltAngleSpeed;
-    fetti.tiltSin = Math.sin(fetti.tiltAngle);
-    fetti.tiltCos = Math.cos(fetti.tiltAngle);
-    fetti.random = Math.random() + 2;
-    fetti.wobbleX = fetti.x + ((10 * fetti.scalar) * Math.cos(fetti.wobble));
-    fetti.wobbleY = fetti.y + ((10 * fetti.scalar) * Math.sin(fetti.wobble));
-=======
 
     if (fetti.flat) {
       fetti.wobble = 0;
@@ -343,7 +335,6 @@
       fetti.tiltCos = Math.cos(fetti.tiltAngle);
       fetti.random = Math.random() + 2;
     }
->>>>>>> 8c783a84
 
     var progress = (fetti.tick++) / fetti.totalTicks;
 
